--- conflicted
+++ resolved
@@ -40,14 +40,11 @@
 - **Kayıp Fonksiyonu**: CrossEntropyLoss
 
 ### Test Ortamı ve Donanım
-- **İşletim Sistemi**: Windows 11
-- **Python Sürümü**: 3.12
-- **GPU Desteği**: CUDA destekli GPU (Nvidia RTX 4060 Mobile 140W)
-- **RAM**: 16GB
-<<<<<<< HEAD
-- **CPU**: Intel i7-13650HX
-=======
->>>>>>> 45d24993
+- **İşletim Sistemi**: Windows 10
+- **Python Sürümü**: 3.8+
+- **GPU Desteği**: CUDA destekli GPU (mevcut ise)
+- **RAM**: Minimum 8GB önerilir
+- **Depolama**: Minimum 2GB boş alan
 
 ### Proje Yapısı
 ```
